from . import document_upload_wizard
from . import duplicate_document_warning_wizard
from . import document_action_confirmation_wizard
from . import milestone_test_wizard
<<<<<<< HEAD
from . import quick_milestone_wizard 
from . import select_task_template 
=======
from . import quick_milestone_wizard 
>>>>>>> 02b3a77f
<|MERGE_RESOLUTION|>--- conflicted
+++ resolved
@@ -2,9 +2,5 @@
 from . import duplicate_document_warning_wizard
 from . import document_action_confirmation_wizard
 from . import milestone_test_wizard
-<<<<<<< HEAD
 from . import quick_milestone_wizard 
-from . import select_task_template 
-=======
-from . import quick_milestone_wizard 
->>>>>>> 02b3a77f
+from . import select_task_template